--- conflicted
+++ resolved
@@ -1,5 +1,6 @@
 package trez
 
+//#cgo CFLAGS: -Wall -Wextra -Os -Wno-unused-function -Wno-unused-parameter
 //#cgo linux  pkg-config: opencv
 //#cgo darwin pkg-config: opencv
 //
@@ -8,8 +9,6 @@
 //#include <opencv/cv.h>
 //#include <opencv2/core/core_c.h>
 //#include <opencv2/imgcodecs/imgcodecs_c.h>
-//
-//#include "sharpen.h"
 //
 //uchar* ptr_from_mat(CvMat* mat){
 //	return mat->data.ptr;
@@ -30,17 +29,6 @@
 	errInvalidSourceFormat = errors.New("invalid data source format")
 	errEncoding            = errors.New("error during encoding")
 )
-
-func ResizeFromFile(file string, options Options) ([]byte, error) {
-	filePath := C.CString(file)
-	defer C.free(unsafe.Pointer(filePath))
-
-	image := C.cvLoadImage(filePath, C.CV_LOAD_IMAGE_COLOR)
-	if image == nil || image.width == 0 || image.height == 0 {
-		return nil, errInvalidSourceFormat
-	}
-	return resize(image, options)
-}
 
 func Resize(data []byte, options Options) ([]byte, error) {
 	if len(data) == 0 {
@@ -183,8 +171,6 @@
 		}
 
 		C.cvSetImageROI(mid, rect)
-
-		// Create the destination image
 		dst = (*C.IplImage)(C.cvClone(unsafe.Pointer(mid)))
 		defer C.cvReleaseImage(&dst)
 		C.cvResetImageROI(mid)
@@ -212,24 +198,8 @@
 			0,
 		}
 	}
-<<<<<<< HEAD
 	// encode
 	ret := C.cvEncodeImage(ext, unsafe.Pointer(dst), &compression[0])
-=======
-
-	// Okay, we have our "final" image. Do we need to sharpen it?
-	var final *C.IplImage
-	if options.SharpenAmount > 0 && options.SharpenRadius > 0 {
-		final = C.sharpen(dst, C.int(options.SharpenAmount), C.double(options.SharpenRadius))
-		defer C.release(final)
-	} else {
-		final = dst
-	}
-
-	// encode
-	ext := C.CString(".jpg")
-	ret := C.cvEncodeImage(ext, unsafe.Pointer(final), &compression[0])
->>>>>>> 87a274d3
 	C.free(unsafe.Pointer(ext))
 
 	if ret == nil {
